--- conflicted
+++ resolved
@@ -28,39 +28,6 @@
 
 Currently, supported tools include:
 
-<<<<<<< HEAD
-* Quality control & pre-processing
-  * [Cutadapt](https://code.google.com/p/cutadapt/)
-  * [FastQC](http://www.bioinformatics.babraham.ac.uk/projects/fastqc/)
-  * [FastQ Screen](http://www.bioinformatics.babraham.ac.uk/projects/fastq_screen/)
-  * [Skewer](https://github.com/relipmoc/skewer)
-  * [Trimmomatic](http://www.usadellab.org/cms/?page=trimmomatic)
-* Read aligners / quantifiers
-  * [Bismark](http://www.bioinformatics.babraham.ac.uk/projects/bismark/)
-  * [Bowtie](http://bowtie-bio.sourceforge.net)
-  * [Bowtie 2](http://bowtie-bio.sourceforge.net/bowtie2/)
-  * [HiCUP](http://www.bioinformatics.babraham.ac.uk/projects/hicup/)
-  * [Kallisto](http://pachterlab.github.io/kallisto/)
-  * [Salmon](http://combine-lab.github.io/salmon/)
-  * [STAR](https://github.com/alexdobin/STAR)
-  * [Tophat](https://ccb.jhu.edu/software/tophat/)
-* Post-alignment tools
-  * [Bamtools](https://github.com/pezmaster31/bamtools) (`stats`)
-  * [Bcftools](https://samtools.github.io/bcftools/) (`stats`)
-  * [GATK](https://software.broadinstitute.org/gatk/) (`VariantEval`)
-  * [methylQA](http://methylqa.sourceforge.net/)
-  * [Picard](http://broadinstitute.github.io/picard/) (`MarkDuplicates`, `InsertSizeMetrics`, `GcBiasMetrics`, `HsMetrics`, `OxoGMetrics`, `BaseDistributionByCycle`, `RnaSeqMetrics`, `AlignmentSummaryMetrics`)
-  * [Prokka](http://www.vicbioinformatics.com/software.prokka.shtml)
-  * [Preseq](http://smithlabresearch.org/software/preseq/)
-  * [Qualimap](http://qualimap.bioinfo.cipf.es/) (`BamQC`, `RNASeq`)
-  * [QUAST](http://quast.bioinf.spbau.ru/)
-  * [RSeQC](http://rseqc.sourceforge.net/) (`bam_stat`, `gene_body_coverage`,  `infer_experiment`,`inner_distance`, `junction_annotation`, `junction_saturation`, `read_distribution`, `read_duplication`, `read_gc`)
-  * [Samblaster](https://github.com/GregoryFaust/samblaster)
-  * [Samtools](http://www.htslib.org) (`stats`, `flagstats`, `idxstats`, `rmdup`)
-  * [SnpEff](http://snpeff.sourceforge.net/)
-  * [Subread featureCounts](http://bioinf.wehi.edu.au/featureCounts/)
-  * [Slamdunk](https://github.com/t-neumann/slamdunk)
-=======
 Read QC & pre-processing     | Aligners / quantifiers | Post-alignment processing | Post-alignment QC
 -----------------------------|------------------------|---------------------------|-------------------
 [Cutadapt][cutadapt]         | [Bismark][bismark]     | [Bamtools][bamtools]      | [methylQA][methylqa]
@@ -69,13 +36,12 @@
 [Skewer][skewer]             | [HiCUP][hicup]         | [Picard][picard]          | [QUAST][quast]
 [Trimmomatic][trimmomatic]   | [Kallisto][kallisto]   | [Prokka][prokka]          | [RSeQC][rseqc]
                              | [Salmon][salmon]       | [Samblaster][samblaster]  |
-                             | [STAR][star]           | [Samtools][samtools]      |
-                             | [Tophat][tophat]       | [SnpEff][snpeff]          |
-                             |                        | [Subread featureCounts][featurecounts] |
+                             | [Slamdunk][slamdunk]   | [Samtools][samtools]      |
+                             | [STAR][star]           | [SnpEff][snpeff]          |
+                             | [Tophat][tophat]       | [Subread featureCounts][featurecounts] |
 
 Please note that some modules only recognise output from certain subcommands. Please follow the
 above links to the [module documentation](http://multiqc.info/docs/#multiqc-modules) for more information.
->>>>>>> fb550090
 
 More modules are being written all of the time. Please suggest any ideas as a new
 [issue](https://github.com/ewels/MultiQC/issues) _(include an example log
@@ -197,6 +163,7 @@
 [rseqc]:          http://multiqc.info/docs/#rseqc
 [salmon]:         http://multiqc.info/docs/#salmon
 [samblaster]:     http://multiqc.info/docs/#samblaster
+[slamdunk]:       http://multiqc.info/docs/#slamdunk
 [skewer]:         http://multiqc.info/docs/#skewer
 [snpeff]:         http://multiqc.info/docs/#snpeff
 [star]:           http://multiqc.info/docs/#star
