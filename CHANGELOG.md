# MultiQC Version History

## MultiQC v1.7dev

#### New Modules:
<<<<<<< HEAD
* [**Stacks**](http://catchenlab.life.illinois.edu/stacks/)
    * A software for analyzing restriction enzyme-based data (e.g. RAD-seq). Support for Stacks >= 2.1 only.
    * Module written by [@remiolsen](https://github.com/remiolsen/)
=======
* [**phantompeakqualtools**](https://www.encodeproject.org/software/phantompeakqualtools)
    * A tool for informative enrichment and quality measures for ChIP-seq/DNase-seq/FAIRE-seq/MNase-seq data.
    * Module written by [@chuan-wang](https://github.com/chuan-wang/)

#### Module updates:
* **FastQC**
    * Refactored _Per Base Sequence Content_ plots to show original underlying data, instead of calculating it from the page contents. Now shows original FastQC base-ranges and fixes 100% GC bug in final few pixels. See [#812](https://github.com/ewels/MultiQC/issues/812).
* **InterOp**
    * Fixed bug where read counts and base pair yields were not displaying in tables correctly.
    * Number formatting for these fields can now be customised in the same way as with other modules, as described [in the docs](http://multiqc.info/docs/#number-base-multiplier)

#### New MultiQC Features:
* Documentation for Custom Content reordered to make it a little more sane
>>>>>>> 854fb24f

#### Bug Fixes:
* Custom content no longer clobbers `col1_header` table configs

## [MultiQC v1.6](https://github.com/ewels/MultiQC/releases/tag/v1.6) - 2018-08-04

Some of these updates are thanks to the efforts of people who attended the [NASPM](https://twitter.com/NordicGenomics) 2018 MultiQC hackathon session. Thanks to everyone who attended!

#### New Modules:
* [**fastp**](https://github.com/OpenGene/fastp)
    * An ultra-fast all-in-one FASTQ preprocessor (QC, adapters, trimming, filtering, splitting...)
    * Module started by [@florianduclot](https://github.com/florianduclot/) and completed by [@ewels](https://github.com/ewels/)
* [**hap.py**](https://github.com/Illumina/hap.py)
    * Hap.py is a set of programs based on htslib to benchmark variant calls against gold standard truth datasets
    * Module written by [@tsnowlan](https://github.com/tsnowlan/)
* [**Long Ranger**](https://support.10xgenomics.com/genome-exome/software/pipelines/latest/what-is-long-ranger)
    * Works with data from the 10X Genomics Chromium. Performs sample demultiplexing, barcode processing, alignment, quality control, variant calling, phasing, and structural variant calling.
    * Module written by [@remiolsen](https://github.com/remiolsen/)
* [**miRTrace**](__TBD__)
    * A quality control software for small RNA sequencing data.
    * Module written by [@chuan-wang](https://github.com/chuan-wang/)


#### Module updates:
* **BCFtools**
    * New plot showing SNP statistics versus quality of call from bcftools stats ([@MaxUlysse](https://github.com/MaxUlysse) and [@Rotholandus](https://github.com/Rotholandus))
* **BBMap**
    * Support added for BBDuk kmer-based adapter/contaminant filtering summary stats ([@boulund](https://github.com/boulund)
* **FastQC**
    * New read count plot, split into unique and duplicate reads if possible.
    * Help text added for all sections, mostly copied from the excellent FastQC help.
    * Sequence duplication plot rescaled
* **FastQ Screen**
    * Samples in large-sample-number plot are now sorted alphabetically ([@hassanfa](https://github.com/hassanfa)
* **MACS2**
    * Output is now more tolerant of missing data (no plot if no data)
* **Peddy**
    * Background samples now shown in ancestry PCA plot ([@roryk](https://github.com/roryk))
    * New plot showing sex checks versus het ratios, supporting unknowns ([@oyvinev](https://github.com/oyvinev))
* **Picard**
    * New submodule to handle `ValidateSamFile` reports ([@cpavanrun](https://github.com/cpavanrun))
    * WGSMetrics now add the mean and standard-deviation coverage to the general stats table (hidden) ([@cpavanrun](https://github.com/cpavanrun))
* **Preseq**
    * New config option to plot preseq plots with unique old coverage on the y axis instead of read count
    * Code refactoring by [@vladsaveliev](https://github.com/vladsaveliev)
* **QUAST**
    * Null values (`-`) in reports now handled properly. Bargraphs always shown despite varying thresholds. ([@vladsaveliev](https://github.com/vladsaveliev))
* **RNA-SeQC**
    * Don't create the report section for Gene Body Coverage if no data is given
* **Samtools**
    * Fixed edge case bug where MultiQC could crash if a sample had zero count coverage with idxstats.
    * Adds % proper pairs to general stats table
* **Skewer**
    * Read length plot rescaled
* **Tophat**
    * Fixed bug where some samples could be given a blank sample name ([@lparsons](https://github.com/lparsons))
* **VerifyBamID**
    * Change column header help text for contamination to match percentage output ([@chapmanb](https://github.com/chapmanb))

#### New MultiQC Features:
* New config option `remove_sections` to skip specific report sections from modules
* Add `path_filters_exclude` to exclude certain files when running modules multiple times. You could previously only include certain files.
* New `exclude_*` keys for file search patterns
    * Have a subset of patterns to exclude otherwise detected files with, by filename or contents
* Command line options all now use mid-word hyphens (not a mix of hyphens and underscores)
    * Old underscore terms still maintained for backwards compatibility
* Flag `--view-tags` now works without requiring an "analysis directory".
* Removed Python dependency for `enum34` ([@boulund](https://github.com/boulund))
* Columns can be added to `General Stats` table for custom content/module.
* New `--ignore-symlinks` flag which will ignore symlinked directories and files.
* New `--no-megaqc-upload` flag which disables automatically uploading data to MegaQC

#### Bug Fixes
* Fix path_filters for top_modules/module_order configuration only selecting if *all* globs match. It now filters searches that match *any* glob.
* Empty sample names from cleaning are now no longer allowed
* Stop prepend_dirs set in the config from getting clobbered by an unpassed CLI option ([@tsnowlan](https://github.com/tsnowlan))
* Modules running multiple times now have multiple sets of columns in the General Statistics table again, instead of overwriting one another.
* Prevent tables from clobbering sorted row orders.
* Fix linegraph and scatter plots data conversion (sporadically the incorrect `ymax` was used to drop data points) ([@cpavanrun](https://github.com/cpavanrun))
* Adjusted behavior of ceiling and floor axis limits
* Adjusted multiple file search patterns to make them more specific
    * Prevents the wrong module from accidentally slurping up output from a different tool. By [@cpavanrun](https://github.com/cpavanrun) (see [PR #727](https://github.com/ewels/MultiQC/pull/727))
* Fixed broken report bar plots when `-p`/`--export-plots` was specified (see issue [#801](https://github.com/ewels/MultiQC/issues/801))


## [MultiQC v1.5](https://github.com/ewels/MultiQC/releases/tag/v1.5) - 2018-03-15

#### New Modules:
* [**HiCPro**](https://github.com/nservant/HiC-Pro) - New module!
    * HiCPro: Quality controls and processing of Hi-C
    * Module written by [@nservant](https://github.com/nservant),
* [**DeDup**](http://www.github.com/apeltzer/DeDup) - New module!
    * DeDup: Improved Duplicate Removal for merged/collapsed reads in ancient DNA analysis
    * Module written by [@apeltzer](https://github.com/apeltzer),
* [**Clip&Merge**](http://github.com/apeltzer/ClipAndMerge) - New module!
    * Clip&Merge: Adapter clipping and read merging for ancient DNA analysis
    * Module written by [@apeltzer](https://github.com/apeltzer),

#### Module updates:
* **bcl2fastq**
    * Catch `ZeroDivisionError` exceptions when there are 0 reads ([@aledj2](https://github.com/aledj2))
    * Add parsing of `TrimmedBases` and new General Stats column for % bases trimmed ([@matthdsm](https://github.com/matthdsm)).
* **BUSCO**
    * Fixed configuration bug that made all sample names become `'short'`
* **Custom Content**
    * Parsed tables now exported to `multiqc_data` files
* **Cutadapt**
    * Refactor parsing code to collect all length trimming plots
* **FastQC**
    * Fixed starting y-axis label for GC-content lineplot being incorrect.
* **HiCExplorer**
    * Updated to work with v2.0 release.
* **Homer**
    * Made parsing of `tagInfo.txt` file more resilient to variations in file format so that it works with new versions of Homer.
    * Kept order of chromosomes in coverage plot consistent.
* **Peddy**
    * Switch `Sex error` logic to `Correct sex` for better highlighting ([@aledj2](https://github.com/aledj2))
* **Picard**
    * Updated module and search patterns to recognise new output format from Picard version >= 2.16 and GATK output.
* **Qualimap BamQC**
    * Fixed bug where start of _Genome Fraction_ could have a step if target is 100% covered.
* **RNA-SeQC**
    * Added rRNA alignment stats to summary table [@Rolandde](https://github.com/Rolandde)
* **RSeqC**
    * Fixed read distribution plot by adding category for `other_intergenic` (thanks to [@moxgreen](https://github.com/moxgreen))
    * Fixed a dodgy plot title (Read GC content)
* **Supernova**
    * Added support for Supernova 2.0 reports. Fixed a TypeError bug when using txt reports only. Also a bug when parsing empty histogram files.

#### New MultiQC Features:
* Invalid choices for `--module` or `--exclude` now list the available modules alphabetically.
* Linting now checks for presence in `config.module_order` and tags.

#### Bug Fixes
* Excluding modules now works in combination with using module tags.
* Fixed edge-case bug where certain combinations of `output_fn_name` and `data_dir_name` could trigger a crash
* Conditional formatting - values are now longer double-labelled
* Made config option `extra_series` work in scatter plots the same way that it works for line plots
* Locked the `matplotlib` version to `v2.1.0` and below
    * Due to [two](https://github.com/matplotlib/matplotlib/issues/10476) [bugs](https://github.com/matplotlib/matplotlib/issues/10784) that appeared in `v2.2.0` - will remove this constraint when there's a new release that works again.


## [MultiQC v1.4](https://github.com/ewels/MultiQC/releases/tag/v1.4) - 2018-01-11

A slightly earlier-than-expected release due to a new problem with dependency packages that is breaking MultiQC installations since 2018-01-11.

#### New Modules:
* [**Sargasso**](http://statbio.github.io/Sargasso/)
    * Parses output from Sargasso - a tool to separate mixed-species RNA-seq reads according to their species of origin
    * Module written by [@hxin](https://github.com/hxin/)
* [**VerifyBAMID**](https://genome.sph.umich.edu/wiki/VerifyBamID)
    * Parses output from VerifyBAMID - a tool to detect contamination in BAM files.
    * Adds the `CHIPMIX` and `FREEMIX` columns to the general statistics table.
    * Module written by [@aledj2](https://github.com/aledj2/)

#### Module updates:
* **MACS2**
    * Updated to work with output from older versions of MACS2 by [@avilella](https://github.com/avilella/)
* **Peddy**
    * Add het check plot to suggest potential contamination by [@aledj2](https://github.com/aledj2)
* **Picard**
    * Picard HsMetrics `HS_PENALTY` plot now has correct axis labels
    * InsertSizeMetrics switches commas for points if it can't convert floats. Should help some european users.
* **QoRTs**
    * Added support for new style of output generated in the v1.3.0 release
* **Qualimap**
    * New `Error rate` column in General Statistics table, added by [@Cashalow](https://github.com/Cashalow/)
        * Hidden by default - customise your MultiQC config to always show this column (see [docs](http://multiqc.info/docs/#hiding-columns))
* **QUAST**
    * New option to customise the default display of contig count and length (eg. `bp` instead of `Mbp`).
    * See [documentation](http://multiqc.info/docs/#quast). Written by [@ewels](https://github.com/ewels/) and [@Cashalow](https://github.com/Cashalow/)
* **RSeQC**
    * Removed normalisation in Junction Saturation plot. Now raw counts instead of % of total junctions.

#### New MultiQC Features:
* Conditional formatting / highlighting of cell contents in tables
    * If you want to make values that match a criteria stand out more, you can now write custom rules and formatting instructions for tables.
    * For instructions, see [the documentation](http://multiqc.info/docs/#conditional-formatting)
* New `--lint` option which is strict about best-practices for writing new modules
    * Useful when writing new modules and code as it throws warnings
    * Currently only implemented for bar plots and a few other places. More linting coming soon...
* If MultiQC breaks and shows am error message, it now reports the filename of the last log it found
    * Hopefully this will help with debugging / finding dodgy input data

#### Bug Fixes
* Addressed new dependency error with conflicting package requirements
    * There was a conflict between the `networkx`, `colormath` and `spectra` releases.
    * I previously forced certain software versions to get around this, but `spectra` has now updated with the unfortunate effect of introducing a new dependency clash that halts installation.
* Fixed newly introduced bug where Custom Content MultiQC config file search patterns had been broken
* Updated pandoc command used in `--pdf` to work with new releases of Pandoc
* Made config `table_columns_visible` module name key matching case insensitive to make less frustrating


## [MultiQC v1.3](https://github.com/ewels/MultiQC/releases/tag/v1.3) - 2017-11-03

#### Breaking changes - custom search patterns
Only for users with custom search patterns for the `bowtie` or `star`: you will
need to update your config files - the `bowtie` search key is now `bowtie1`,
`star_genecounts` is now `star/genecounts`.

For users with custom modules - search patterns _must_ now conform to the search
pattern naming convention: `modulename` or `modulename/anything` (the search pattern
string beginning with the name of your module, anything you like after the first `/`).

#### New Modules:
* [**10X Supernova**](https://support.10xgenomics.com/de-novo-assembly/software/overview/welcome)
    * Parses statistics from the _de-novo_ Supernova software.
    * Module written by [@remiolsen](https://github.com/remiolsen/)
* [**BBMap**](https://sourceforge.net/projects/bbmap/)
    * Plot metrics from a number of BBMap tools, a suite of DNA/RNA mapping tools and utilities
    * Module written by [@boulund](https://github.com/boulund/) and [@epruesse](https://github.com/epruesse/)
* [**deepTools**](https://github.com/fidelram/deepTools) - new module!
    * Parse text output from `bamPEFragmentSize`, `estimateReadFiltering`, `plotCoverage`, `plotEnrichment`, and `plotFingerprint`
    * Module written by [@dpryan79](https://github.com/dpryan79/)
* [**Homer Tag Directory**](http://homer.ucsd.edu/homer/ngs/tagDir.html) - new submodule!
    * Module written by [@rdali](https://github.com/rdali/)
* [**illumina InterOp**](http://illumina.github.io/interop/index.html)
    * Module to parse metrics from illumina sequencing runs and demultiplexing, generated by the InterOp package
    * Module written by [@matthdsm](https://github.com/matthdsm/)
* [**RSEM**](https://deweylab.github.io/RSEM/) - new module!
    * Parse `.cnt` file comming from rsem-calculate-expression and plot read repartitions (Unalignable, Unique, Multi ...)
    * Module written by [@noirot](https://github.com/noirot/)
* [**HiCExplorer**](https://github.com/maxplanck-ie/HiCExplorer)
    * New module to parse the log files of `hicBuildMatrix`.
    * Module written by [@joachimwolff](https://github.com/joachimwolff/)

#### Module updates:
* **AfterQC**
    * Handle new output format where JSON summary key changed names.
* **bcl2fastq**
    * Clusters per sample plot now has tab where counts are categoried by lane.
* **GATK**
    * New submodule to handle Base Recalibrator stats, written by [@winni2k](https://github.com/winni2k/)
* **HiSAT2**
    * Fixed bug where plot title was incorrect if both SE and PE bargraphs were in one report
* **Picard HsMetrics**
    * Parsing code can now handle commas for decimal places
* **Preseq**
    * Updated odd file-search pattern that limited input files to 500kb
* **QoRTs**
    * Added new plots, new helptext and updated the module to produce a lot more output.
* **Qualimap BamQC**
    * Fixed edge-case bug where the refactored coverage plot code could raise an error from the `range` call.
* Documentation and link fixes for Slamdunk, GATK, bcl2fastq, Adapter Removal, FastQC and main docs
    * Many of these spotted and fixed by [@juliangehring](https://github.com/juliangehring/)
* Went through all modules and standardised plot titles
    * All plots should now have a title with the format _Module name: Plot name_

#### New MultiQC Features:
* New MultiQC docker image
    * Ready to use docker image now available at https://hub.docker.com/r/ewels/multiqc/ (200 MB)
    * Uses automated builds - pull `:latest` to get the development version, future releases will have stable tags.
    * Written by [@MaxUlysse](https://github.com/MaxUlysse/)
* New `module_order` config options allow modules to be run multiple times
    * Filters mean that a module can be run twice with different sets of files (eg. before and after trimming)
    * Custom module config parameters can be passed to module for each run
* File search refactored to only search for running modules
    * Makes search much faster when running with lots of files and limited modules
    * For example, if using `-m star` to only use the STAR module, all other file searches now skipped
* File search now warns if an unrecognised search type is given
* MultiQC now saves nearly all parsed data to a structured output file by default
    * See `multiqc_data/multiqc_data.json`
    * This can be turned off by setting `config.data_dump_file: false`
* Verbose logging when no log files found standardised. Less duplication in code and logs easier to read!
* New documentation section describing how to use MultiQC with Galaxy
* Using `shared_key: 'read_counts'` in table header configs now applies relevant defaults

#### Bug Fixes
* Installation problem caused by changes in upstream dependencies solved by stricter installation requirements
* Minor `default_dev` directory creation bug squashed
* Don't prepend the directory separator (`|`) to sample names with `-d` when there are no subdirs
* `yPlotLines` now works even if you don't set `width`


## [MultiQC v1.2](https://github.com/ewels/MultiQC/releases/tag/v1.2) - 2017-08-16

#### CodeFest 2017 Contributions
We had a fantastic group effort on MultiQC at the [2017 BOSC CodeFest](https://www.open-bio.org/wiki/Codefest_2017).
Many thanks to those involved!

#### New Modules:
* [**AfterQC**](https://github.com/OpenGene/AfterQC) - New module!
    * Added parsing of the _AfterQC_ json file data, with a plot of filtered reads.
    * Work by [@raonyguimaraes](https://github.com/raonyguimaraes)
* [**bcl2fastq**](https://support.illumina.com/sequencing/sequencing_software/bcl2fastq-conversion-software.html)
    * bcl2fastq can be used to both demultiplex data and convert BCL files to FASTQ file formats for downstream analysis
    * New module parses JSON output from recent versions and summarises some key statistics from the demultiplexing process.
    * Work by [@iimog](https://github.com/iimog) (with a little help from [@tbooth](https://github.com/tbooth) and [@ewels](https://github.com/ewels))
* [**leeHom**](https://github.com/grenaud/leeHom)
    * leeHom is a program for the Bayesian reconstruction of ancient DNA
* [**VCFTools**](https://vcftools.github.io)
    * Added initial support for VCFTools `relatedness2`
    * Added support for VCFTools `TsTv-by-count` `TsTv-by-qual` `TsTv-summary`
    * Module written by [@mwhamgenomics](https://github.com/mwhamgenomics)

#### Module updates:
* **FastQ Screen**
    * Gracefully handle missing data from very old FastQ Screen versions.
* **RNA-SeQC**
    * Add new transcript-associated reads plot.
* **Picard**
    * New submodule to handle output from `TargetedPcrMetrics`
* **Prokka**
    * Added parsing of the `# CRISPR arrays` data from Prokka when available ([@asetGem](https://github.com/asetGem))
* **Qualimap**
    * Some code refactoring to radically improve performance and run times, especially with high coverage datasets.
    * Fixed bug where _Cumulative coverage genome fraction_ plot could be truncated.

#### New MultiQC Features:
* New module help text
    * Lots of additional help text was written to make MultiQC report plots easier to interpret.
    * Updated modules:
        * Bowtie
        * Bowtie 2
        * Prokka
        * Qualimap
        * SnpEff
    * Elite team of help-writers:
        * [@tabwalsh](https://github.com/tabwalsh)
        * [@ddesvillechabrol](https://github.com/tabwalsh)
        * [@asetGem](https://github.com/asetGem)
* New config option `section_comments` allows you to add custom comments above specific sections in the report
* New `--tags` and `--view_tags` command line options
    * Modules can now be given tags (keywords) and filtered by those. So running `--tags RNA` will only run MultiQC modules related to RNA analysis.
    * Work by [@Hammarn](https://github.com/Hammarn)
* Back-end configuration options to specify the order of table columns
    * Modules and user configs can set priorities for columns to customise where they are displayed
    * Work by [@tbooth](https://github.com/tbooth)
* Added framework for proper unit testing
    * Previous start on unit tests tidied up, new blank template and tests for the `clean_sample_name` functionality.
    * Added to Travis and Appveyor for continuous integration testing.
    * Work by [@tbooth](https://github.com/tbooth)
* Bug fixes and refactoring of report configuration saving / loading
    * Discovered and fixed a bug where a report config could only be loaded once
    * Work by [@DennisSchwartz](https://github.com/DennisSchwartz)
* Table column row headers (sample names) can now be numeric-only.
    * Work by [@iimog](https://github.com/iimog)
* Improved sample name cleaning functionality
    * Added option `regex_keep` to clean filenames by _keeping_ the matching part of a pattern
    * Work by [@robinandeer](https://github.com/robinandeer)
* Handle error when invalid regexes are given in reports
    * Now have a nice toast error warning you and the invalid regexes are highlighted
    * Previously this just crashed the whole report without any warning
    * Work by [@robinandeer](https://github.com/robinandeer)
* Command line option `--dirs-depth` now sets `-d` to `True` (so now works even if `-d` isn't also specified).
* New config option `config.data_dump_file` to export as much data as possible to `multiqc_data/multiqc_data.json`
* New code to send exported JSON data to a a web server
    * This is in preparation for the upcoming MegaQC project. Stay tuned!

#### Bug Fixes:
* Specifying multiple config files with `-c`/`--config` now works as expected
    * Previously this would only read the last specified
* Fixed table rendering bug that affected Chrome v60 and IE7-11
    * Table cell background bars weren't showing up. Updated CSS to get around this rendering error.
* HTML ID cleanup now properly cleans strings so that they work with jQuery as expected.
* Made bar graph sample highlighting work properly again
* Config `custom_logo` paths can now be relative to the config file (or absolute as before)
* Report doesn't keep annoyingly telling you that toolbox changes haven't been applied
    * Now uses more subtle _toasts_ and only when you close the toolbox (not every click).
* Switching report toolbox options to regex mode now enables the _Apply_ button as it should.
* Sorting table columns with certain suffixes (eg. `13X`) no works properly (numerically)
* Fixed minor bug in line plot data smoothing (now works with unsorted keys)

---

## [MultiQC v1.1](https://github.com/ewels/MultiQC/releases/tag/v1.1) - 2017-07-18

#### New Modules:

* [**BioBloom Tools**](https://github.com/bcgsc/biobloom)
    * Create Bloom filters for a given reference and then to categorize sequences
* [**Conpair**](https://github.com/nygenome/Conpair)
    * Concordance and contamination estimator for tumor–normal pairs
* [**Disambiguate**](https://github.com/AstraZeneca-NGS/disambiguate)
    * Bargraph displaying the percentage of reads aligning to two different reference genomes.
* [**Flexbar**](https://github.com/seqan/flexbar)
    * Flexbar is a tool for flexible barcode and adapter removal.
* [**HISAT2**](https://ccb.jhu.edu/software/hisat2/)
    * New module for the HISAT2 aligner.
    * Made possible by updates to HISAT2 logging by @infphilo (requires `--new-summary` HISAT2 flag).
* [**HOMER**](http://homer.ucsd.edu/homer/)
    * Support for summary statistics from the `findPeaks` tool.
* [**Jellyfish**](http://www.cbcb.umd.edu/software/jellyfish/)
    * Histograms to estimate library complexity and coverage from k-mer content.
    * Module written by @vezzi
* [**MACS2**](https://github.com/taoliu/MACS)
    * Summary of redundant rate from MACS2 peak calling.
* [**QoRTs**](http://hartleys.github.io/QoRTs/)
    * QoRTs is toolkit for analysis, QC and data management of RNA-Seq datasets.
* [**THetA2**](http://compbio.cs.brown.edu/projects/theta/)
    * THeTA2 _(Tumor Heterogeneity Analysis)_ estimates tumour purity and clonal / subclonal copy number.

#### Module updates:

* **BCFtools**
    * Option to collapse complementary changes in substitutions plot, useful for non-strand specific experiments (thanks to @vladsaveliev)
* **Bismark**
    * M-Bias plots no longer show read 2 for single-end data.
* **Custom Content**
    * New option to print raw HTML content to the report.
* **FastQ Screen**
    * Fixed edge-case bug where many-sample plot broke if total number of reads was less than the subsample number.
    * Fixed incorrect logic of config option `fastqscreen_simpleplot` (thanks to @daler)
    * Organisms now alphabetically sorted in fancy plot so that order is nonrandom (thanks to @daler)
    * Fixed bug where `%No Hits` was missed in logs from recent versions of FastQ Screen.
* **HTSeq Counts**
    * Fixed but so that module still works when `--additional-attr` is specified in v0.8 HTSeq above (thanks to @nalcala)
* **Picard**
    * CollectInsertSize: Fixed bug that could make the General Statistics _Median Insert Size_ value incorrect.
    * Fixed error in sample name regex that left trailing `]` characters and was generally broken (thanks to @jyh1 for spotting this)
* **Preseq**
    * Improved plots display (thanks to @vladsaveliev)
* **Qualimap**
    * Only calculate bases over target coverage for values in General Statistics. Should give a speed increase for very high coverage datasets.
* **QUAST**
    * Module is now compatible with runs from [MetaQUAST](http://quast.sourceforge.net/metaquast) (thanks to @vladsaveliev)
* **RSeQC**
    * Changed default order of sections
    * Added config option to reorder and hide module report sections

#### New MultiQC features:

* If a report already exists, execution is no longer halted.
    * `_1` is appended to the filename, iterating if this also exists.
    * `-f`/`--force` still overwrites existing reports as before
    * Feature written by [@Hammarn](https://github.com/Hammarn)
* New ability to run modules multiple times in a single report
    * Each run can be given different configuration options, including filters for input files
    * For example, have FastQC after trimming as well as FastQC before trimming.
    * See the relevant [documentation](http://multiqc.info/docs/#order-of-modules) for more instructions.
* New option to customise the order of report _sections_
    * This is in addition / alternative to changing the order of module execution
    * Allows one module to have sections in multiple places (eg. Custom Content)
* Tables have new column options `floor`, `ceiling` and `minRange`.
* Reports show warning if JavaScript is disabled
* Config option `custom_logo` now works with file paths relative to config file directory and cwd.

#### Bug Fixes:

* Table headers now sort columns again after scrolling the table
* Fixed buggy table header tooltips
* Base `clean_s_name` function now strips excess whitespace.
* Line graphs don't smooth lines if not needed (number of points < maximum number allowed)
* PDF output now respects custom output directory.

---

## [MultiQC v1.0](https://github.com/ewels/MultiQC/releases/tag/v1.0) - 2017-05-17
Version 1.0! This release has been a long time coming and brings with it some fairly
major improvements in speed, report filesize and report performance. There's also
a bunch of new modules, more options, features and a whole lot of bug fixes.

The version number is being bumped up to 1.0 for a couple of reasons:

1. MultiQC is now _(hopefully)_ relatively stable. A number of facilities and users
   are now using it in a production setting and it's published. It feels like it
   probably deserves v1 status now somehow.
2. This update brings some fairly major changes which will break backwards
   compatibility for plugins. As such, semantic versioning suggests a change in
   major version number.

### Breaking Changes
For most people, you shouldn't have any problems upgrading. There are two
scenarios where you may need to make changes with this update:

#### 1. You have custom file search patterns
Search patterns have been flattened and may no longer have arbitrary depth.
For example, you may need to change the following:
```yaml
fastqc:
    data:
        fn: 'fastqc_data.txt'
    zip:
        fn: '*_fastqc.zip'
```
to this:
```yaml
fastqc/data:
    fn: 'fastqc_data.txt'
fastqc/zip:
    fn: '*_fastqc.zip'
```
See the [documentation](http://multiqc.info/docs/#step-1-find-log-files) for instructions on how to write the new file search syntax.

See [`search_patterns.yaml`](multiqc/utils/search_patterns.yaml) for the new module search keys
and more examples.

####  2. You have custom plugins / modules / external code
To see what changes need to applied to your custom plugin code, please see the [MultiQC docs](http://multiqc.info/docs/#v1.0-updates).

#### New Modules:

* [**Adapter Removal**](https://github.com/mikkelschubert/adapterremoval)
    * AdapterRemoval v2 - rapid adapter trimming, identification, and read merging
* [**BUSCO**](http://busco.ezlab.org/)
    * New module for the `BUSCO v2` tool, used for assessing genome assembly and annotation completeness.
* [**Cluster Flow**](http://clusterflow.io)
    * Cluster Flow is a workflow tool for bioinformatics pipelines. The new module parses executed tool commands.
* [**RNA-SeQC**](http://archive.broadinstitute.org/cancer/cga/rna-seqc)
    * New module to parse output from RNA-SeQC, a java program which computes a series
    of quality control metrics for RNA-seq data.
* [**goleft indexcov**](https://github.com/brentp/goleft/tree/master/indexcov)
    * [goleft indexcov](https://github.com/brentp/goleft/tree/master/indexcov) uses the PED and ROC
    data files to create diagnostic plots of coverage per sample, helping to identify sample gender and coverage issues.
    * Thanks to @chapmanb and @brentp
* [**SortMeRNA**](http://bioinfo.lifl.fr/RNA/sortmerna/)
    * New module for `SortMeRNA`, commonly used for removing rRNA contamination from datasets.
    * Written by @bschiffthaler

#### Module updates:

* **Bcftools**
    * Fixed bug with display of indels when only one sample
* **Cutadapt**
    * Now takes the filename if the sample name is `-` (stdin). Thanks to @tdido
* **FastQC**
    * Data for the Sequence content plot can now be downloaded from reports as a JSON file.
* **FastQ Screen**
    * Rewritten plotting method for high sample numbers plot (~ > 20 samples)
    * Now shows counts for single-species hits and bins all multi-species hits
    * Allows plot to show proper percentage view for each sample, much easier to interpret.
* **HTSeq**
    * Fix bug where header lines caused module to crash
* **Picard**
    * New `RrbsSummaryMetrics` Submodule!
    * New `WgsMetrics` Submodule!
    * `CollectGcBiasMetrics` module now prints summary statistics to `multiqc_data` if found. Thanks to @ahvigil
* **Preseq**
    * Now trims the x axis to the point that meets 90% of `min(unique molecules)`.
  	Hopefully prevents ridiculous x axes without sacrificing too much useful information.
    * Allows to show estimated depth of coverage instead of less informative molecule counts
  	(see [details](http://multiqc.info/docs/#preseq)).
    * Plots dots with externally calculated real read counts (see [details](http://multiqc.info/docs/#preseq)).
* **Qualimap**
    * RNASeq Transcript Profile now has correct axis units. Thanks to @roryk
    * BamQC module now doesn't crash if reports don't have genome gc distributions
* **RSeQC**
    * Fixed Python3 error in Junction Saturation code
    * Fixed JS error for Junction Saturation that made the single-sample combined plot only show _All Junctions_

#### Core MultiQC updates:
* Change in module structure and import statements (see [details](http://multiqc.info/docs/#v1.0-updates)).
* Module file search has been rewritten (see above changes to configs)
    * Significant improvement in search speed (test dataset runs in approximately half the time)
    * More options for modules to find their logs, eg. filename and contents matching regexes (see the [docs](http://multiqc.info/docs/#step-1-find-log-files))
* Report plot data is now compressed, significantly reducing report filesizes.
* New `--ignore-samples` option to skip samples based on parsed sample name
    * Alternative to filtering by input filename, which doesn't always work
    * Also can use config vars `sample_names_ignore` (glob patterns) and `sample_names_ignore_re` (regex patterns).
* New `--sample-names` command line option to give file with alternative sample names
    * Allows one-click batch renaming in reports
* New `--cl_config` option to supply MultiQC config YAML directly on the command line.
* New config option to change numeric multiplier in General Stats
    * For example, if reports have few reads, can show `Thousands of Reads` instead of `Millions of Reads`
    * Set config options `read_count_multiplier`, `read_count_prefix` and `read_count_desc`
* Config options `decimalPoint_format` and `thousandsSep_format` now apply to tables as well as plots
    * By default, thosands will now be separated with a space and `.` used for decimal places.
* Tables now have a maximum-height by default and scroll within this.
    * Speeds up report rendering in the web browser and makes report less stupidly long with lots of samples
    * Button beneath table toggles full length if you want a zoomed-out view
    * Refactored and removed previous code to make the table header "float"
    * Set `config.collapse_tables` to `False` to disable table maximum-heights
* Bar graphs and heatmaps can now be zoomed in on
    * Interactive plots sometimes hide labels due to lack of space. These can now be zoomed in on to see specific samples in more detail.
* Report plots now load sequentially instead of all at once
    * Prevents the browser from locking up when large reports load
* Report plot and section HTML IDs are now sanitised and checked for duplicates
* New template available (called _sections_) which has faster loading
    * Only shows results from one module at a time
    * Makes big reports load in the browser much more quickly, but requires more clicking
    * Try it out by specifying `-t sections`
* Module sections tidied and refactored
    * New helper function `self.add_section()`
    * Sections hidden in nav if no title (no more need for the hacky `self.intro += `)
    * Content broken into `description`, `help` and `plot`, with automatic formatting
    * Empty module sections are now skipped in reports. No need to check if a plot function returns `None`!
    * Changes should be backwards-compatible
* Report plot data export code refactored
    * Now doesn't export hidden samples (uses HighCharts [export-csv](https://github.com/highcharts/export-csv) plugin)
* Handle error when `git` isn't installed on the system.
* Refactored colouring of table cells
    * Was previously done in the browser using [chroma.js](http://gka.github.io/chroma.js/)
    * Now done at report generation time using the [spectra](https://pypi.python.org/pypi/spectra) package
    * Should helpfully speed up report rendering time in the web browser, especially for large reports
* Docs updates (thanks to @varemo)
* Previously hidden log file `.multiqc.log` renamed to `multiqc.log` in `multiqc_data`
* Added option to load MultiQC config file from a path specified in the environment variable `MULTIQC_CONFIG_PATH`
* New table configuration options
    * `sortRows: False` prevents table rows from being sorted alphabetically
    * `col1_header` allows the default first column header to be changed from "Sample Name"
* Tables no longer show _Configure Columns_ and _Plot_ buttons if they only have a single column
* Custom content updates
    * New `custom_content`/`order` config option to specify order of Custom Content sections
    * Tables now use the header for the first column instead of always having `Sample Name`
    * JSON + YAML tables now remember order of table columns
    * Many minor bugfixes
* Line graphs and scatter graphs axis limits
    * If limits are specified, data exceeding this is no longer saved in report
    * Visually identical, but can make report file sizes considerable smaller in some cases
* Creating multiple plots without a config dict now works (previously just gave grey boxes in report)
* All changes are now tested on a Windows system, using [AppVeyor](https://ci.appveyor.com/project/ewels/multiqc/)
* Fixed rare error where some reports could get empty General Statistics tables when no data present.
* Fixed minor bug where config option `force: true` didn't work. Now you don't have to always specify `-f`!


---

## [MultiQC v0.9](https://github.com/ewels/MultiQC/releases/tag/v0.9) - 2016-12-21
A major new feature is released in v0.9 - support for _custom content_. This means
that MultiQC can now easily include output from custom scripts within reports without
the need for a new module or plugin. For more information, please see the
[MultiQC documentation](http://multiqc.info/docs/#custom-content).

#### New Modules:

* [**HTSeq**](http://www-huber.embl.de/HTSeq/doc/count.html)
    * New module for the `htseq-count` tool, often used in RNA-seq analysis.
* [**Prokka**](http://www.vicbioinformatics.com/software.prokka.shtml)
    * Prokka is a software tool for the rapid annotation of prokaryotic genomes.
* [**Slamdunk**](http://t-neumann.github.io/slamdunk/)
    * Slamdunk is a software tool to analyze SLAMSeq data.
* [**Peddy**](https://github.com/brentp/peddy)
    * Peddy calculates genotype :: pedigree correspondence checks, ancestry checks and sex checks using VCF files.

#### Module updates:

* **Cutadapt**
    * Fixed bug in General Stats table number for old versions of cutadapt (pre v1.7)
    * Added support for _really_ old cutadapt logs (eg. v.1.2)
* **FastQC**
    * New plot showing total overrepresented sequence percentages.
    * New option to parse a file containing a theoretical GC curve to display in the background.
        * Human & Mouse Genome / Transcriptome curves bundled, or make your own using
          [fastqcTheoreticalGC](https://github.com/mikelove/fastqcTheoreticalGC). See the
          [MultiQC docs](http://multiqc.info/docs/#fastqc) for more information.
* **featureCounts**
    * Added parsing checks and catch failures for when non-featureCounts files are picked up by accident
* **GATK**
    * Fixed logger error in VariantEval module.
* **Picard**
    * Fixed missing sample overwriting bug in `RnaSeqMetrics`
    * New feature to customise coverage shown from `HsMetrics` in General Statistics table
    see the [docs](http://multiqc.info/docs/#picard) for info).
    * Fixed compatibility problem with output from `CollectMultipleMetrics` for `CollectAlignmentSummaryMetrics`
* **Preseq**
    * Module now recognises output from `c_curve` mode.
* **RSeQC**
    * Made the gene body coverage plot show the percentage view by default
    * Made gene body coverage properly handle sample names
* **Samtools**
    * New module to show duplicate stats from `rmdup` logs
    * Fixed a couple of niggles in the idxstats plot
* **SnpEff**
    * Fixed swapped axis labels in the Variant Quality plot
* **STAR**
    * Fixed crash when there are 0 unmapped reads.
    * Sample name now taken from the directory name if no file prefix found.
* **Qualimap BamQC**
    * Add a line for pre-calculated reference genome GC content
    * Plot cumulative coverage for values above 50x, align with the coverage histogram.
    * New ability to customise coverage thresholds shown in General Statistics table
    (see the [docs](http://multiqc.info/docs/#qualimap) for info).

#### Core MultiQC updates:
* Support for _custom content_ (see top of release notes).
* New ninja report tool: make scatter plots of any two table columns!
* Plot data now saved in `multiqc_data` when 'flat' image plots are created
    * Allows you easily re-plot the data (eg. in Excel) for further downstream investigation
* Added _'Apply'_ button to Highlight / Rename / Hide.
    * These tools can become slow with large reports. This means that you can enter several
    things without having to wait for the report to replot each change.
* Report heatmaps can now be sorted by highlight
* New config options `decimalPoint_format` and `thousandsSep_format`
    * Allows you to change the default `1 234.56` number formatting for plots.
* New config option `top_modules` allows you to specify modules that should come at the top of the report
* Fixed bar plot bug where missing categories could shift data between samples
* Report title now printed in the side navigation
* Missing plot IDs added for easier plot exporting
* Stopped giving warnings about skipping directories (now a debug message)
* Added warnings in report about missing functionality for flat plots (exporting and toolbox)
* Export button has contextual text for images / data
* Fixed a bug where user config files were loaded twice
* Fixed bug where module order was random if `--module` or `--exclude` was used.
* Refactored code so that the order of modules can be changed in the user config
* Beefed up code + docs in scatter plots back end and multiple bar plots.
* Fixed a few back end nasties for Tables
    * Shared-key columns are no longer forced to share colour schemes
    * Fixed bug in lambda modified values when format string breaks
    * Supplying just data with no header information now works as advertised
* Improvements to back end code for bar plots
    * New `tt_decimals` and `tt_suffix` options for bar plots
    * Bar plots now support `yCeiling`, `yFloor` and `yMinRange`, as with line plots.
    * New option `hide_zero_cats:False` to force legends to be shown even when all data is 0
* General Stats _Showing x of y_ columns count is fixed on page load.
* Big code whitespace cleanup

---

## [MultiQC v0.8](https://github.com/ewels/MultiQC/releases/tag/v0.8) - 2016-09-26

#### New Modules:

* [**GATK**](https://software.broadinstitute.org/gatk/)
    * Added support for VariantEval reports, only parsing a little of the information
    in there so far, but it's a start.
    * Module originally written by @robinandeer at the [OBF Codefest](https://www.open-bio.org/wiki/Codefest_2016),
    finished off by @ewels
* [**Bcftools**](https://samtools.github.io/bcftools/)
* [**QUAST**](http://quast.bioinf.spbau.ru/)
    * QUAST is a tool for assessing de novo assemblies against reference genomes.

#### Module updates:

* **Bismark** now supports reports from `bam2nuc`, giving Cytosine coverage in General Stats.
* **Bowtie1**
    * Updated to try to find bowtie command before log, handle multiple logs in one file. Same as bowtie2.
* **FastQC**
    * Sample pass/warn/fail lists now display properly even with large numbers of samples
    * Sequence content heatmap display is better with many samples
* **Kallisto**
    * Now supports logs from SE data.
* **Picard**
    * `BaseDistributionByCycle` - new submodule! Written by @mlusignan
    * `RnaSeqMetrics` - new submodule! This one by @ewels ;)
    * `AlignmentSummaryMetrics` - another new submodule!
    * Fixed truncated files crash bug for Python 3 _(#306)_
* **Qualimap RNASeqQC**
    * Fixed parsing bug affecting counts in _Genomic Origin_ plot.
    * Module now works with European style thousand separators (`1.234,56` instead of `1,234.56`)
* **RSeQC**
    * `infer_experiment` - new submodule! Written by @Hammarn
* **Samtools**
    * `stats` submodule now has separate bar graph showing alignment scores
    * `flagstat` - new submodule! Written by @HLWiencko
    * `idxstats` - new submodule! This one by @ewels again

#### Core MultiQC updates:
* New `--export`/`-p` option to generate static images plot in `multiqc_plots` (`.png`, `.svg` and `.pdf`)
    * Configurable with `export_plots`, `plots_dir_name` and `export_plot_formats` config options
    * `--flat` option no longer saves plots in `multiqc_data/multiqc_plots`
* New `--comment`/`-b` flag to add a comment to the top of reports.
* New `--dirs-depth`/`-dd` flag to specify how many directories to prepend with `--dirs`/`-d`
    * Specifying a postive number will take that many directories from the end of the path
    * A negative number will take directories from the start of the path.
* Directory paths now appended before cleaning, so `fn_clean_exts` will now affect these names.
* New `custom_logo` attributes to add your own logo to reports.
* New `report_header_info` config option to add arbitrary information to the top of reports.
* New `--pdf` option to create a PDF report
    * Depends on [Pandoc](http://pandoc.org) being installed and is in a beta-stage currently.
    * Note that specifying this will make MultiQC use the `simple` template, giving a HTML report with
    much reduced functionality.
* New `fn_clean_sample_names` config option to turn off sample name cleaning
    * This will print the full filename for samples. Less pretty reports and rows
    on the General Statistics table won't line up, but can prevent overwriting.
* Table header defaults can now be set easily
* General Statistics table now hidden if empty.
* Some new defaults in the sample name cleaning
* Updated the `simple` template.
    * Now has no toolbox or nav, no JavaScript and is better suited for printing / PDFs.
    * New `config.simple_output` config flag so code knows when we're trying to avoid JS.
* Fixed some bugs with config settings (eg. template) being overwritten.
* NFS log file deletion bug fixed by @brainstorm (#265)
* Fixed bug in `--ignore` behaviour with directory names.
* Fixed nasty bug in beeswarm dot plots where sample names were mixed up (#278)
* Beeswarm header text is now more informative (sample count with more info on a tooltip)
* Beeswarm plots now work when reports have > 1000 samples
* Fixed some buggy behaviour in saving / loading report highlighting + renaming configs (#354)

Many thanks to those at the [OpenBio Codefest 2016](https://www.open-bio.org/wiki/Codefest_2016)
who worked on MultiQC projects.

---

## [MultiQC v0.7](https://github.com/ewels/MultiQC/releases/tag/v0.7) - 2016-07-04
#### Module updates:
* [**Kallisto**](https://pachterlab.github.io/kallisto/) - new module!
* **Picard**
    * Code refactored to make maintenance and additions easier.
    * Big update to `HsMetrics` parsing - more results shown in report, new plots (by @lpantano)
    * Updated `InsertSizeMetrics` to understand logs generated by `CollectMultipleMetrics` (#215)
    * Newlines in picard output. Fixed by @dakl
* **Samtools**
    * Code refactored
    * Rewrote the `samtools stats` code to display more stats in report with a beeswarm plot.
* **Qualimap**
    * Rewritten to use latest methods and fix bugs.
    * Added _Percentage Aligned_ column to general stats for `BamQC` module.
    * Extra table thresholds added by @avilella (hidden by default)
* **General Statistics**
    * Some tweaks to the display defaults (FastQC, Bismark, Qualimap, SnpEff)
    * Now possible to skip the General Statistics section of the report with `--exclude general_stats`
* **Cutadapt** module updated to recognise logs from old versions of cutadapt (<= v1.6)
* **Trimmomatic**
    * Now handles `,` decimal places in percentage values.
    * Can cope with line breaks in log files (see issue #212)
* **FastQC** refactored
    * Now skips zip files if the sample name has already been found. Speeds up MultiQC execution.
    * Code cleaned up. Parsing and data-structures standardised.
    * New popovers on Pass / Warn / Fail status bars showing sample names. Fast highlighting and hiding.
    * New column in General Stats (hidden by default) showing percentage of FastQC modules that failed.
* **SnpEff**
    * Search pattern now more generic, should match reports from others.
    * _Counts by Effect_ plot removed (had hundreds of categories, was fairly unusable).
    * `KeyError` bug fixed.
* **Samblaster** now gets sample name from `ID` instead of `SM` (@dakl)
* **Bowtie 2**
    * Now parses overall alignment rate as intended.
    * Now depends on even less log contents to work with more inputs.
* **MethylQA** now handles variable spacing in logs
* **featureCounts** now splits columns on tabs instead of whitespace, can handle filenames with spaces

#### Core MultiQC updates:
* **Galaxy**: MultiQC now available in Galax! Work by @devengineson / @yvanlebras / @cmonjeau
    * See it in the [Galaxy Toolshed](https://toolshed.g2.bx.psu.edu/view/engineson/multiqc/)
* **Heatmap**: New plot type!
* **Scatter Plot**: New plot type!
* **Download raw data** behind plots in reports! Available in the Export toolbox.
    * Choose from tab-separated, comma-separated and the complete JSON.
* **Table columns can be hidden** on page load (shown through _Configure Columns_)
    * Defaults are configurable using the `table_columns_visible` config option.
* **Beeswarm plot**: Added missing rename / highlight / hiding functionality.
* New `-l` / `--file-list` option: specify a file containing a **list of files** to search.
* **Updated HighCharts** to v4.2.5. Added option to export to JPEG.
* Can now **cancel execution** with a single `ctrl+c` rather than having to button mash
* More granular control of **skipping files** during scan (filename, dirname, path matching)
    * Fixed `--exclude` so that it works with directories as well as files
* **New _Clear_ button** in toolbox to bulk remove highlighting / renaming / hiding filters.
* Improved documentation about behaviour for large sample numbers.
* Handle YAML parsing errors for the config file more gracefully
* Removed empty columns from tables again
* Fixed bug in changing module search patterns, reported by @lweasel
* Added timeout parameter to version check to prevent hang on systems with long defaults
* Fixed table display bug in Firefox
* Fixed bug related to order in which config files are loaded
* Fixed bug that broke the _"Show only"_ toolbox feature with multiple names.
* Numerous other small bugs.


---

## [MultiQC v0.6](https://github.com/ewels/MultiQC/releases/tag/v0.6) - 2016-04-29
#### Module updates:
* New [Salmon](http://combine-lab.github.io/salmon/) module.
* New [Trimmomatic](http://www.usadellab.org/cms/?page=trimmomatic) module.
* New [Bamtools stats](https://github.com/pezmaster31/bamtools) module.
* New beeswarm plot type. General Stats table replaced with this when many samples in report.
* New RSeQC module: Actually a suite of 8 new modules supporting various outputs from RSeQC
* Rewrote bowtie2 module: Now better at parsing logs and tries to scrape input from wrapper logs.
* Made cutadapt show counts by default instead of obs/exp
* Added percentage view to Picard insert size plot

#### Core MultiQC updates:
* Dynamic plots now update their labels properly when changing datasets and to percentages
* Config files now loaded from working directory if present
* Started new docs describing how each module works
* Refactored featureCounts module. Now handles summaries describing multiple samples.
* Stopped using so many hidden files. `.multiqc.log` now called `multiqc.log`
* New `-c`/`--config` command line option to specify a MultiQC configuration file
* Can now load run-specific config files called `multiqc_config.yaml` in working directory
* Large code refactoring - moved plotting code out of `BaseModule` and into new `multiqc.plots` submodules
* Generalised code used to generate the General Stats table so that it can be used by modules
* Removed interactive report tour, replaced with a link to a youtube tutorial
* Made it possible to permanently hide the blue welcome message for all future reports
* New option to smooth data for line plots. Avoids mega-huge plots. Applied to SnpEff, RSeQC, Picard.

Bugfixes:
* Qualimap handles infinity symbol (thanks @chapmanb )
* Made SnpEff less fussy about required fields for making plots
* UTF-8 file paths handled properly in Py2.7+
* Extending two config variables wasn't working. Now fixed.
* Dragging the height bar of plots now works again.
* Plots now properly change y axis limits and labels when changing datasets
* Flat plots now have correct path in `default_dev` template

---

## [MultiQC v0.5](https://github.com/ewels/MultiQC/releases/tag/v0.5) - 2016-03-29
#### Module updates:
* New [Skewer](https://github.com/relipmoc/skewer) module, written by @dakl
* New [Samblaster](https://github.com/GregoryFaust/samblaster) module, written by @dakl
* New [Samtools stats](http://www.htslib.org/) module, written by @lpantano
* New [HiCUP](http://www.bioinformatics.babraham.ac.uk/projects/hicup/) module
* New [SnpEff](http://snpeff.sourceforge.net/) module
* New [methylQA](http://methylqa.sourceforge.net/) module

#### Core MultiQC updates:
* New "Flat" image plots, rendered at run time with MatPlotLib
    * By default, will use image plots if > 50 samples (set in config as `plots_flat_numseries`)
    * Means that _very_ large numbers of samples can be viewed in reports. _eg._ single cell data.
    * Templates can now specify their own plotting functions
    * Use `--flat` and `--interactive` to override this behaviour
* MultiQC added to `bioconda` (with help from @dakl)
* New plugin hook: `config_loaded`
* Plugins can now add new command line options (thanks to @robinandeer)
* Changed default data directory name from `multiqc_report_data` to `multiqc_data`
* Removed support for depreciated MultiQC_OSXApp
* Updated logging so that a verbose `multiqc_data/.multiqc.log` file is always written
* Now logs more stuff in verbose mode - command used, user configs and so on.
* Added a call to multiqc.info to check for new versions. Disable with config `no_version_check`
* Removed general stats manual row sorting.
* Made filename matching use glob unix style filename match patterns
* Everything (including the data directory) is now created in a temporary directory and moved when MultiQC is complete.
* A handful of performance updates for large analysis directories

---

## [MultiQC v0.4](https://github.com/ewels/MultiQC/releases/tag/v0.4) - 2016-02-16
* New `multiqc_sources.txt` which identifies the paths used to collect all report data for each sample
* Export parsed data as tab-delimited text, `JSON` or `YAML` using the new `-k`/`--data-format` command line option
* Updated HighCharts from `v4.2.2` to `v4.2.3`, fixes tooltip hover bug.
* Nicer export button. Now tied to the export toolbox, hopefully more intuitive.
* FastQC: Per base sequence content heatmap can now be clicked to show line graph for single sample
* FastQC: No longer show adapter contamination datasets with <= 0.1% contamination.
* Picard: Added support for `CollectOxoGMetrics` reports.
* Changed command line option `--name` to `--filename`
* `--name` also used for filename if `--filename` not specified.
* Hide samples toolbox now has switch to _show only_ matching samples
* New regex help box with examples added to report
* New button to copy general stats table to the clipboard
* General Stats table 'floating' header now sorts properly when scrolling
* Bugfix: MultiQC default_dev template now copies module assets properly
* Bufgix: General Stats table floating header now resizes properly when page width changes

---

## [MultiQC v0.3.2](https://github.com/ewels/MultiQC/releases/tag/v0.3.2) - 2016-02-08
* All modules now load their log file search parameters from a config
  file, allowing you to overwrite them using your user config file
    * This is useful if your analysis pipeline renames program outputs
* New Picard (sub)modules - Insert Size, GC Bias & HsMetrics
* New Qualimap (sub)module - RNA-Seq QC
* Made Picard MarkDups show percent by default instead of counts
* Added M-Bias plot to Bismark
* New option to stream report HTML to `stdout`
* Files can now be specified as well as directories
* New options to specify whether the parsed data directory should be created
    * command line flags: `--data` / `--no-data`
    * config option name: `make_data_dir`
* Fixed bug with incorrect path to installation dir config YAML file
* New toolbox drawer for bulk-exporting graph images
* Report side navigation can now be hidden to maximise horizontal space
* Mobile styling improved for narrow screen
* More vibrant colours in the general stats table
* General stats table numbers now left aligned
* Settings now saved and loaded to named localstorage locations
    * Simplified interface - no longer global / single report saving
    * Removed static file config. Solves JS error, no-one was doing this
    since we have standalone reports anyway.
* Added support for Python 3.5
* Fixed bug with module specific CSS / JS includes in some templates
* Made the 'ignore files' config use unix style file pattern matching
* Fixed some bugs in the FastQ Screen module
* Fixed some bugs in the FastQC module
* Fixed occasional general stats table bug
* Table sorting on sample names now works after renaming
* Bismark module restructure
    * Each report type now handled independently (alignment / dedup / meth extraction)
    * M-Bias plot now shows R1 and R2
* FastQC GC content plot now has option for counts or percentages
    * Allows comparison between samples with very different read counts
* Bugfix for reports javascript
    * Caused by updated to remotely loaded HighCharts export script
    * Export script now bundled with multiqc, so does not depend on internet connection
    * Other JS errors fixed in this work
* Bugfix for older FastQC reports - handle old style sequence dup data
* Bugfix for varying Tophat alignment report formats
* Bugfix for Qualimap RNA Seq reports with paired end data


---

## [MultiQC v0.3.1](https://github.com/ewels/MultiQC/releases/tag/v0.3.1) - 2015-11-04
* Hotfix patch to fix broken FastQC module (wasn't finding `.zip` files properly)
* General Stats table colours now flat. Should improve browser speed.
* Empty rows now hidden if appear due to column removal in general stats
* FastQC Kmer plot removed until we have something better to show.

---

## [MultiQC v0.3](https://github.com/ewels/MultiQC/releases/tag/v0.3) - 2015-11-04
* Lots of lovely new documentation!
* Child templates - easily customise specific parts of the default report template
* Plugin hooks - allow other tools to execute custom code during MultiQC execution
* New Preseq module
* New design for general statistics table (snazzy new background bars)
* Further development of toolbox
    * New button to clear all filters
    * Warnings when samples are hidden, plus empty plots and table cols are hidden
    * Active toolbar tab buttons are highlighted
* Lots of refactoring by @moonso to please the Pythonic gods
    * Switched to click instead of argparse to handle command line arguments
    * Code generally conforms to best practices better now.
* Now able to supply multiple directories to search for reports
* Logging output improved (now controlled by `-q` and `-v` for quiet and verbose)
* More HTML output dealt with by the base module, less left to the modules
    * Module introduction text
    * General statistics table now much easier to add to (new helper functions)
* Images, CSS and Javascript now included in HTML, meaning that there is a single
  report file to make sharing easier
* More accessible scrolling in the report - styled scrollbars and 'to top' button.
* Modules and templates now use setuptools entry points, facilitating plugins
  by other packages. Allows niche extensions whilst keeping the core codebase clean.
* The general stats table now has a sticky header row when scrolling, thanks to
  some new javascript wizardry...
* General stats columns can have a _shared key_ which allows common colour schemes
  and data ranges. For instance, all columns describing a read count will now share
  their scale across modules.
* General stats columns can be hidden and reordered with a new modal window.
* Plotting code refactored, reports with many samples (>50 by default) don't
  automatically render to avoid freezing the browser.
* Plots with highlighted and renamed samples now honour this when exporting to
  different file types.

---

## [MultiQC v0.2](https://github.com/ewels/MultiQC/releases/tag/v0.2) - 2015-09-18
* Code restructuring for nearly all modules. Common base module
  functions now handle many more functions (plots, config, file import)
    * See the [contributing notes](https://github.com/ewels/MultiQC/blob/master/CONTRIBUTING.md)
    for instructions on how to use these new helpers to make your own module
* New report toolbox - sample highlighting, renaming, hiding
    * Config is autosaved by default, can also export to a file for sharing
    * Interactive tour to help users find their way around
* New Tophat, Bowtie 2 and QualiMap modules
    * Thanks to @guillermo-carrasco for the QualiMap module
* Bowtie module now works
* New command line parameter `-d` prefixes sample names with the directory that
  they were found in. Allows duplicate filenames without being overwritten.
* Introduction walkthrough helps show what can be done in the report
* Now compatible with both Python 2 and Python 3
* Software version number now printed on command line properly, and in reports.
* Bugfix: FastQC doesn't break when only one report found
* Bugfix: FastQC seq content heatmap highlighting
* Many, many small bugfixes

---

## [MultiQC v0.1](https://github.com/ewels/MultiQC/releases/tag/v0.1) - 2015-09-01
* The first public release of MultiQC, after a month of development. Basic
structure in place and modules for FastQC, FastQ Screen, Cutadapt, Bismark,
STAR, Bowtie, Subread featureCounts and Picard MarkDuplicates. Approaching
stability, though still under fairly heavy development.<|MERGE_RESOLUTION|>--- conflicted
+++ resolved
@@ -3,14 +3,12 @@
 ## MultiQC v1.7dev
 
 #### New Modules:
-<<<<<<< HEAD
+* [**phantompeakqualtools**](https://www.encodeproject.org/software/phantompeakqualtools)
+    * A tool for informative enrichment and quality measures for ChIP-seq/DNase-seq/FAIRE-seq/MNase-seq data.
+    * Module written by [@chuan-wang](https://github.com/chuan-wang/)
 * [**Stacks**](http://catchenlab.life.illinois.edu/stacks/)
     * A software for analyzing restriction enzyme-based data (e.g. RAD-seq). Support for Stacks >= 2.1 only.
     * Module written by [@remiolsen](https://github.com/remiolsen/)
-=======
-* [**phantompeakqualtools**](https://www.encodeproject.org/software/phantompeakqualtools)
-    * A tool for informative enrichment and quality measures for ChIP-seq/DNase-seq/FAIRE-seq/MNase-seq data.
-    * Module written by [@chuan-wang](https://github.com/chuan-wang/)
 
 #### Module updates:
 * **FastQC**
@@ -21,7 +19,7 @@
 
 #### New MultiQC Features:
 * Documentation for Custom Content reordered to make it a little more sane
->>>>>>> 854fb24f
+
 
 #### Bug Fixes:
 * Custom content no longer clobbers `col1_header` table configs
